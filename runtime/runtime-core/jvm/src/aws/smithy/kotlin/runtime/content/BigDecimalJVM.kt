--- conflicted
+++ resolved
@@ -4,11 +4,6 @@
  */
 package aws.smithy.kotlin.runtime.content
 
-<<<<<<< HEAD
-public actual class BigDecimal actual constructor(public val value: String) : Number() {
-    private val delegate = java.math.BigDecimal(value)
-
-=======
 public actual class BigDecimal actual constructor(public val value: String) :
     Number(),
     Comparable<BigDecimal> {
@@ -21,7 +16,6 @@
         ).toPlainString(),
     )
 
->>>>>>> 153a7311
     public actual fun toPlainString(): String = delegate.toPlainString()
     actual override fun toByte(): Byte = delegate.toByte()
     actual override fun toDouble(): Double = delegate.toDouble()
@@ -29,9 +23,6 @@
     actual override fun toInt(): Int = delegate.toInt()
     actual override fun toLong(): Long = delegate.toLong()
     actual override fun toShort(): Short = delegate.toShort()
-<<<<<<< HEAD
-    actual override fun equals(other: Any?): Boolean = (other is BigDecimal) && (value == other.value)
-=======
 
     actual override fun equals(other: Any?): Boolean = other is BigDecimal && delegate == other.delegate
 
@@ -42,5 +33,4 @@
         get() = delegate.scale()
 
     actual override fun compareTo(other: BigDecimal): Int = delegate.compareTo(other.delegate)
->>>>>>> 153a7311
 }