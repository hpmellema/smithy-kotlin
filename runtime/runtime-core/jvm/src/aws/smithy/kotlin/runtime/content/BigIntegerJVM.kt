--- conflicted
+++ resolved
@@ -4,11 +4,6 @@
  */
 package aws.smithy.kotlin.runtime.content
 
-<<<<<<< HEAD
-public actual class BigInteger actual constructor(public val value: String) : Number() {
-    private val delegate = java.math.BigInteger(value)
-
-=======
 public actual class BigInteger actual constructor(public val value: String) :
     Number(),
     Comparable<BigInteger> {
@@ -16,7 +11,6 @@
 
     public actual constructor(bytes: ByteArray) : this(java.math.BigInteger(bytes).toString())
 
->>>>>>> 153a7311
     public actual override fun toByte(): Byte = delegate.toByte()
     public actual override fun toLong(): Long = delegate.toLong()
     public actual override fun toShort(): Short = delegate.toShort()
@@ -25,14 +19,10 @@
     public actual override fun toDouble(): Double = delegate.toDouble()
     public actual override fun toString(): String = delegate.toString()
     public actual override fun hashCode(): Int = delegate.hashCode()
-<<<<<<< HEAD
-    public actual override fun equals(other: Any?): Boolean = other is BigInteger && value == other.value
-=======
     public actual override fun equals(other: Any?): Boolean = other is BigInteger && delegate == other.delegate
 
     public actual operator fun plus(other: BigInteger): BigInteger = BigInteger((delegate + other.delegate).toString())
     public actual operator fun minus(other: BigInteger): BigInteger = BigInteger((delegate - other.delegate).toString())
     public actual override operator fun compareTo(other: BigInteger): Int = delegate.compareTo(other.delegate)
     public actual fun toByteArray(): ByteArray = delegate.toByteArray()
->>>>>>> 153a7311
 }