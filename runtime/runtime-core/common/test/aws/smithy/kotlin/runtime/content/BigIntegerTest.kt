--- conflicted
+++ resolved
@@ -24,11 +24,12 @@
     }
 
     @Test
-<<<<<<< HEAD
     fun testEquals() {
         val value = "340282366920938463463374607431768211456"
         assertEquals(BigInteger(value), BigInteger(value))
-=======
+    }
+
+    @Test
     fun testPlusOperator() {
         // Map of an expected value to a pair of two values that should sum to get that expected value
         val tests = mapOf<String, Pair<String, String>>(
@@ -84,6 +85,5 @@
             assertEquals(expected, BigInteger(bytes).toString())
             assertContentEquals(bytes, BigInteger(bytes).toByteArray())
         }
->>>>>>> 153a7311
     }
 }