/*
 * Copyright Amazon.com, Inc. or its affiliates. All Rights Reserved.
 * SPDX-License-Identifier: Apache-2.0
 */
package aws.smithy.kotlin.runtime.content

<<<<<<< HEAD
public expect class BigInteger(value: String) : Number {
=======
/**
 * An arbitrarily large signed integer
 * @param value the string representation of this large integer
 */
public expect class BigInteger(value: String) :
    Number,
    Comparable<BigInteger> {
    /**
     * Create an instance of [BigInteger] from a [ByteArray]
     * @param bytes ByteArray representing the large integer
     */
    public constructor(bytes: ByteArray)

>>>>>>> 153a7311
    override fun toByte(): Byte
    override fun toLong(): Long
    override fun toShort(): Short
    override fun toInt(): Int
    override fun toFloat(): Float
    override fun toDouble(): Double
    override fun toString(): String
    override fun hashCode(): Int
    override fun equals(other: Any?): Boolean
<<<<<<< HEAD
=======
    public operator fun plus(other: BigInteger): BigInteger
    public operator fun minus(other: BigInteger): BigInteger
    public fun toByteArray(): ByteArray
    public override operator fun compareTo(other: BigInteger): Int
>>>>>>> 153a7311
}<|MERGE_RESOLUTION|>--- conflicted
+++ resolved
@@ -4,9 +4,6 @@
  */
 package aws.smithy.kotlin.runtime.content
 
-<<<<<<< HEAD
-public expect class BigInteger(value: String) : Number {
-=======
 /**
  * An arbitrarily large signed integer
  * @param value the string representation of this large integer
@@ -20,7 +17,6 @@
      */
     public constructor(bytes: ByteArray)
 
->>>>>>> 153a7311
     override fun toByte(): Byte
     override fun toLong(): Long
     override fun toShort(): Short
@@ -30,11 +26,8 @@
     override fun toString(): String
     override fun hashCode(): Int
     override fun equals(other: Any?): Boolean
-<<<<<<< HEAD
-=======
     public operator fun plus(other: BigInteger): BigInteger
     public operator fun minus(other: BigInteger): BigInteger
     public fun toByteArray(): ByteArray
     public override operator fun compareTo(other: BigInteger): Int
->>>>>>> 153a7311
 }